--- conflicted
+++ resolved
@@ -19,16 +19,7 @@
     # request ids are simply created sequentially starting with 0
     self.next_req_id = 0
 
-<<<<<<< HEAD
-    # Initialize event listener
-    self.reader_thread = EventListenerThread()
-    self.reader_thread.jdwp = self
-    self.reader_thread.start()
-
-  def establish_connection(self, port):
-=======
   def _establish_connection(self, port):
->>>>>>> 0c3b1405
     self.sock = socket.socket(socket.AF_INET, socket.SOCK_STREAM)
     self.sock.connect(('localhost', port))
     # handshake
@@ -296,17 +287,12 @@
 class EventListenerThread(threading.Thread):
   def run(self):
     while True:
-<<<<<<< HEAD
-      reply_id, flags, err, data = self.jdwp.recv()
-      self.jdwp.replies[reply_id] = (flags, err, data)
-=======
       reply_id, flags, err, data = self.jdwp.data_recv()
       # events look like replies with error code 16484
       if err == 16484:
         self.jdwp.event(data)
       else:
         self.jdwp.replies[reply_id] = (flags, err, data)
->>>>>>> 0c3b1405
 
 ERROR_MESSAGE_LINES = [ line.strip().split("\t") for line in \
 """0	NONE	No error has occurred.
