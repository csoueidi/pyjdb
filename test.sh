#!/bin/bash
#
# pyjdb main test script.
#
# Usage:
#  $ ./test.sh
# will run all tests found source tree
#
# see submodule test.sh files for details on what goes on there

dir=$(dirname "$0")
dir=$(cd "$dir" && pwd)

echo ' ___'
echo '|   \ \   /   o    | |   '
echo '|___/  \ /    |  __| |__ '
echo '|       /     | /  | |  \'
echo '| test /   \__| \__| |__/'

# we don't mind if a test script fails.
set +e

cd "$dir" # ensure we're back where we started

<<<<<<< HEAD
sudo python setup.py install

TEST_ARGS=""
=======
TEST_ARGS="pyjdb.pyjdb_test"
>>>>>>> bfe1f355
if [[ -n "$1" ]]; then
  TEST_ARGS=$@
fi
find . -name '*_test.py' \
  | sed 's=^\./==' \
  | sed 's=/=.=g' \
  | sed 's/\.py$//' \
  | grep "$TEST_ARGS" \
  | while read test_module ; do
      python -m unittest -v $test_module
    done

ps aux \
  | grep java \
  | grep -v grep \
<<<<<<< HEAD
  | grep 'jdwp.*Test' \
=======
  | grep 'Test' \
>>>>>>> bfe1f355
  | awk '{print $2}' \
  | xargs -n1 kill -9<|MERGE_RESOLUTION|>--- conflicted
+++ resolved
@@ -22,32 +22,15 @@
 
 cd "$dir" # ensure we're back where we started
 
-<<<<<<< HEAD
-sudo python setup.py install
-
-TEST_ARGS=""
-=======
 TEST_ARGS="pyjdb.pyjdb_test"
->>>>>>> bfe1f355
 if [[ -n "$1" ]]; then
   TEST_ARGS=$@
 fi
-find . -name '*_test.py' \
-  | sed 's=^\./==' \
-  | sed 's=/=.=g' \
-  | sed 's/\.py$//' \
-  | grep "$TEST_ARGS" \
-  | while read test_module ; do
-      python -m unittest -v $test_module
-    done
+PYTHONPATH="." python -m unittest -v $TEST_ARGS
 
 ps aux \
   | grep java \
   | grep -v grep \
-<<<<<<< HEAD
-  | grep 'jdwp.*Test' \
-=======
   | grep 'Test' \
->>>>>>> bfe1f355
   | awk '{print $2}' \
   | xargs -n1 kill -9