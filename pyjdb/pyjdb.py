--- conflicted
+++ resolved
@@ -1,5 +1,3 @@
-# pylint: disable=C0111
-"""Python library wrapping the Java Debug Wire Protocol (JDWP)"""
 import logging as log
 import pkg_resources
 import pyparsing
@@ -62,19 +60,6 @@
     def __init__(self, host="localhost", jvm_port=5005, event_cb=None,
             timeout=10.0):
         self.__timeout = timeout
-<<<<<<< HEAD
-        self.__jdwp_connection = JdwpConnection(host, jvm_port, timeout)
-
-    def initialize(self):
-        self.__jdwp_connection.initialize()
-        jdwp_spec = self.__jdwp_connection.get_spec()
-        for command_set_name in jdwp_spec.command_sets:
-            command_set = jdwp_spec.command_sets[command_set_name]
-            setattr(self, command_set_name, GenericService(
-                    self.__jdwp_connection, command_set))
-        for constant_set_name in jdwp_spec.constant_sets:
-            constant_set = jdwp_spec.constant_sets[constant_set_name]
-=======
         self.__jdwp_connection = JdwpConnection(
                 host, jvm_port, timeout)
 
@@ -88,7 +73,6 @@
                     self.__jdwp_connection, command_set))
         for constant_set_name in constant_sets:
             constant_set = constant_sets[constant_set_name]
->>>>>>> bfe1f355
             setattr(self, constant_set_name, GenericConstantSet(constant_set))
 
     def disconnect(self):
@@ -145,32 +129,26 @@
     def initialize(self):
         # open socket to jvm
         self.__socket.setsockopt(socket.SOL_SOCKET, socket.SO_REUSEADDR, 1)
-        self.__socket.settimeout(3.0)
-        max_tries = 5
+        self.__socket.settimeout(1.0)
+        max_tries = 20
         num_tries = 0
         while True:
             try:
                 self.__socket.connect((self.__host, self.__port))
                 break
             except socket.error as e:
-                if num_tries > max_tries:
-                    raise e
-                print("Failed to connect (%s)...retrying" % e)
-            time.sleep(5)
+                if num_tries > 20:
+                    raise Error("Failed to connect to %s:%s)" %
+                            (self.__host, self.__port))
+                pass
             time.sleep(.1)
             num_tries += 1
 
         self.__handshake()
         self.__await_vm_start()
         version = self.__hardcoded_version_request()
-<<<<<<< HEAD
-        self.__jdwp_spec = JdwpSpec(version)
-        self.id_sizes = self.__hardcoded_id_sizes_request()
-        self.__jdwp_spec.id_sizes = self.id_sizes
-=======
         self.jdwp_spec = JdwpSpec(version)
         self.jdwp_spec.id_sizes = self.__hardcoded_id_sizes_request()
->>>>>>> bfe1f355
 
         self.event_cv = threading.Condition()
         self.reply_cv = threading.Condition()
@@ -183,11 +161,6 @@
         self.__reader_thread.setDaemon(True)
         self.__reader_thread.start()
 
-<<<<<<< HEAD
-    def get_spec(self):
-        return self.__jdwp_spec
-=======
->>>>>>> bfe1f355
 
     def __handshake(self):
         handshake = b"JDWP-Handshake"
@@ -220,16 +193,11 @@
     def __hardcoded_id_sizes_request(self):
         self.__socket.send(struct.pack(">IIBBB", 11, 0, 0, 1, 7))
         id_sizes_response_data = self.__socket.recv(31);
-<<<<<<< HEAD
-        id_sizes_response = struct.unpack(">IIBHIIIII", id_sizes_response_data)
-        return id_sizes_response[4 : ]
-=======
         vm_command_set = self.jdwp_spec.command_sets["VirtualMachine"]
         id_sizes_command_response = vm_command_set.commands["IDSizes"].response
         id_sizes_response = id_sizes_command_response.decode(
                 id_sizes_response_data[11 : ])
         return id_sizes_response
->>>>>>> bfe1f355
 
     def disconnect(self):
         self.__socket.close();
@@ -640,21 +608,12 @@
                 data["value"]["typeTag"], data["value"]["value"])
         return data, accum
 
-<<<<<<< HEAD
 
 class TaggedObject(object):
     def __init__(self, spec, tagged_object):
         self.spec = spec
         self.name = tagged_object[1]
 
-=======
-
-class TaggedObject(object):
-    def __init__(self, spec, tagged_object):
-        self.spec = spec
-        self.name = tagged_object[1]
-
->>>>>>> bfe1f355
     def decode(self, data, accum=None):
         if accum is None:
             accum = {}
@@ -702,18 +661,10 @@
         if self.type == "binary":
             accum[self.name] = (struct.unpack(">B", data[0])[0] != 0)
             return data[1 : ], accum
-<<<<<<< HEAD
-        else:
-            size = self.spec.lookup_id_size(self.type)
-            fmt = ">" + STRUCT_FMTS_BY_SIZE_UNSIGNED[size]
-            accum[self.name] = struct.unpack(fmt, data[0 : size])[0]
-            return data[size:], accum
-=======
         size = self.spec.lookup_id_size(self.type)
         fmt = ">" + STRUCT_FMTS_BY_SIZE_UNSIGNED[size]
         accum[self.name] = struct.unpack(fmt, data[0 : size])[0]
         return data[size:], accum
->>>>>>> bfe1f355
 
     def encode(self, data, accum):
         value = data[self.name]
