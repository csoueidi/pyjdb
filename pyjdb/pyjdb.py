--- conflicted
+++ resolved
@@ -38,7 +38,6 @@
     def disconnect(self):
         self.__jdwp_connection.disconnect()
 
-<<<<<<< HEAD
     def await_event(self, matcher_fn):
         found_event = None
         while found_event is None:
@@ -53,8 +52,6 @@
         return found_event
                 
 
-=======
->>>>>>> bac72cf2
 class GenericService(object):
     def __init__(self, jdwp_connection, command_set):
         self.__conn = jdwp_connection
@@ -121,7 +118,6 @@
     def initialize(self):
         # open socket to jvm
         self.__socket.setsockopt(socket.SOL_SOCKET, socket.SO_REUSEADDR, 1)
-<<<<<<< HEAD
         self.__socket.settimeout(1.0)
         max_tries = 20
         num_tries = 0
@@ -136,14 +132,6 @@
                 pass
             time.sleep(.1)
             num_tries += 1
-=======
-        self.__socket.settimeout(10.0)
-        num_retries = 0
-        while num_retries < 5:
-            self.__socket.connect((self.__host, self.__port))
-            time.sleep(.1)
-            num_retries += 1
->>>>>>> bac72cf2
 
         self.__handshake()
         self.__await_vm_start()
@@ -157,20 +145,14 @@
         self.__reader_thread = threading.Thread(
                 target = self.__listen,
                 name = "jdwp_listener")
-<<<<<<< HEAD
         self.__reader_thread.setDaemon(True)
-=======
->>>>>>> bac72cf2
         self.__reader_thread.start()
 
     def disconnect(self):
         self.__socket.close();
         with self.__listening_lock:
             self.__listening = False
-<<<<<<< HEAD
-=======
-        self.__reader_thread.join(10.0)
->>>>>>> bac72cf2
+        self.__reader_thread.join(5.0)
 
     def command_request(self, service_name, command_name, data):
         command = self.__jdwp_spec.lookup_command(service_name, command_name)
@@ -184,14 +166,10 @@
             with self.__listening_lock:
                 if not self.__listening:
                     return
-<<<<<<< HEAD
             try:
                 req_id, flags, err, reply_packed = self.__receive()
             except socket.error as e:
                 continue
-=======
-            req_id, flags, err, reply_packed = self.__receive()
->>>>>>> bac72cf2
             if req_id == -1:
                 pass
             if err == EVENT_MAGIC_NUMBER:
@@ -387,23 +365,15 @@
     type_map = {
             'Repeat': Repeat,
             'Group': Group,
-<<<<<<< HEAD
             'Select': Select,
             'location': Location}
-=======
-            'Select': Select}
->>>>>>> bac72cf2
     if arg_type in type_map:
         return type_map[arg_type](spec, arg)
     else:
         return Simple(spec, arg)
 
 
-<<<<<<< HEAD
 class Request(object):
-=======
-class Request:
->>>>>>> bac72cf2
     def __init__(self, spec, request):
         self.spec = spec
         self.args = [ create_arg_from_spec(spec, arg) for arg in request[1:] ]
@@ -479,7 +449,6 @@
         self.name = repeat[1]
         self.arg = create_arg_from_spec(spec, repeat[2])
 
-<<<<<<< HEAD
     def encode(self, data, accum):
         values = data[self.name]
         accum += struct.pack(">I", len(values))
@@ -488,8 +457,6 @@
         del data[self.name]
         return data, accum
 
-=======
->>>>>>> bac72cf2
     def decode(self, data, accum=None):
         if accum is None:
             accum = {}
@@ -508,15 +475,12 @@
         self.name = group[1]
         self.args = [ create_arg_from_spec(spec, arg) for arg in group[2:] ]
 
-<<<<<<< HEAD
     def encode(self, data, accum):
         for arg in self.args:
             _, accum = arg.encode(data[self.name], accum)
         del data[self.name]
         return data, accum
 
-=======
->>>>>>> bac72cf2
     def decode(self, data, accum=None):
         if accum is None:
             accum = {}
@@ -548,7 +512,6 @@
             alt = Alt(spec, alt_spec)
             self.alts[int(alt.position)] = alt
 
-<<<<<<< HEAD
     def encode(self, data, accum):
         choice = data[self.choice_arg.name]
         data, accum = self.choice_arg.encode(data, accum)
@@ -557,8 +520,6 @@
         del data[self.name]
         return data, accum
 
-=======
->>>>>>> bac72cf2
     def decode(self, data, accum=None):
         if accum is None:
             accum = {}
@@ -585,7 +546,6 @@
         for arg_spec in alt[2:]:
             self.args.append(create_arg_from_spec(spec, arg_spec))
 
-<<<<<<< HEAD
     def encode(self, data, accum):
         result = bytearray()
         for arg in self.args:
@@ -593,8 +553,6 @@
         accum += result
         return data, accum
 
-=======
->>>>>>> bac72cf2
     def decode(self, data, accum=None):
         if accum is None:
             accum = {}
